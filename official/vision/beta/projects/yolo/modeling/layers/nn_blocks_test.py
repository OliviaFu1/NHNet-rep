--- conflicted
+++ resolved
@@ -13,11 +13,8 @@
 # limitations under the License.
 
 # Lint as: python3
-<<<<<<< HEAD
-=======
 from absl.testing import parameterized
 import numpy as np
->>>>>>> 0e3ef411
 import tensorflow as tf
 import numpy as np
 from absl.testing import parameterized
@@ -339,21 +336,13 @@
     test_layer = nn_blocks.DarkRouteProcess(
         filters=filters, repetitions=repetitions, insert_spp=spp)
     outx = test_layer(x)
-<<<<<<< HEAD
-    self.assertEqual(len(outx), 2, msg='len(outx) != 2')
-=======
     self.assertLen(outx, 2, msg='len(outx) != 2')
->>>>>>> 0e3ef411
     if repetitions == 1:
       filter_y1 = filters
     else:
       filter_y1 = filters // 2
-<<<<<<< HEAD
-    self.assertAllEqual(outx[1].shape.as_list(), [None, width, height, filter_y1])
-=======
     self.assertAllEqual(
         outx[1].shape.as_list(), [None, width, height, filter_y1])
->>>>>>> 0e3ef411
     self.assertAllEqual(
         filters % 2,
         0,
@@ -380,12 +369,8 @@
     y_0 = tf.Variable(
         initial_value=init(shape=(1, width, height, filters), dtype=tf.float32))
     y_1 = tf.Variable(
-<<<<<<< HEAD
-        initial_value=init(shape=(1, width, height, filter_y1), dtype=tf.float32))
-=======
         initial_value=init(
             shape=(1, width, height, filter_y1), dtype=tf.float32))
->>>>>>> 0e3ef411
 
     with tf.GradientTape() as tape:
       x_hat_0, x_hat_1 = test_layer(x)
@@ -398,6 +383,5 @@
     self.assertNotIn(None, grad)
     return
 
-
 if __name__ == '__main__':
   tf.test.main()