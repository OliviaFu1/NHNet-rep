# Copyright 2018 The TensorFlow Authors. All Rights Reserved.
#
# Licensed under the Apache License, Version 2.0 (the "License");
# you may not use this file except in compliance with the License.
# You may obtain a copy of the License at
#
#     http://www.apache.org/licenses/LICENSE-2.0
#
# Unless required by applicable law or agreed to in writing, software
# distributed under the License is distributed on an "AS IS" BASIS,
# WITHOUT WARRANTIES OR CONDITIONS OF ANY KIND, either express or implied.
# See the License for the specific language governing permissions and
# limitations under the License.
# ==============================================================================
"""Common util functions and classes used by both keras cifar and imagenet."""
from __future__ import absolute_import
from __future__ import division
from __future__ import print_function

import os

from absl import flags
import tensorflow as tf

from tensorflow.python.keras.optimizer_v2 import gradient_descent as gradient_descent_v2
import tensorflow_model_optimization as tfmot
from official.utils.flags import core as flags_core
from official.utils.misc import keras_utils

FLAGS = flags.FLAGS
BASE_LEARNING_RATE = 0.1  # This matches Jing's version.
TRAIN_TOP_1 = 'training_accuracy_top_1'
LR_SCHEDULE = [  # (multiplier, epoch to start) tuples
    (1.0, 5), (0.1, 30), (0.01, 60), (0.001, 80)
]


class PiecewiseConstantDecayWithWarmup(
    tf.keras.optimizers.schedules.LearningRateSchedule):
  """Piecewise constant decay with warmup schedule."""

  def __init__(self,
               batch_size,
               epoch_size,
               warmup_epochs,
               boundaries,
               multipliers,
               compute_lr_on_cpu=True,
               name=None):
    super(PiecewiseConstantDecayWithWarmup, self).__init__()
    if len(boundaries) != len(multipliers) - 1:
      raise ValueError('The length of boundaries must be 1 less than the '
                       'length of multipliers')

    base_lr_batch_size = 256
    steps_per_epoch = epoch_size // batch_size

    self.rescaled_lr = BASE_LEARNING_RATE * batch_size / base_lr_batch_size
    self.step_boundaries = [float(steps_per_epoch) * x for x in boundaries]
    self.lr_values = [self.rescaled_lr * m for m in multipliers]
    self.warmup_steps = warmup_epochs * steps_per_epoch
    self.compute_lr_on_cpu = compute_lr_on_cpu
    self.name = name

    self.learning_rate_ops_cache = {}

  def __call__(self, step):
    if tf.executing_eagerly():
      return self._get_learning_rate(step)

    # In an eager function or graph, the current implementation of optimizer
    # repeatedly call and thus create ops for the learning rate schedule. To
    # avoid this, we cache the ops if not executing eagerly.
    graph = tf.compat.v1.get_default_graph()
    if graph not in self.learning_rate_ops_cache:
      if self.compute_lr_on_cpu:
        with tf.device('/device:CPU:0'):
          self.learning_rate_ops_cache[graph] = self._get_learning_rate(step)
      else:
        self.learning_rate_ops_cache[graph] = self._get_learning_rate(step)
    return self.learning_rate_ops_cache[graph]

  def _get_learning_rate(self, step):
    """Compute learning rate at given step."""
    with tf.name_scope('PiecewiseConstantDecayWithWarmup'):

      def warmup_lr(step):
        return self.rescaled_lr * (
            tf.cast(step, tf.float32) / tf.cast(self.warmup_steps, tf.float32))

      def piecewise_lr(step):
        return tf.compat.v1.train.piecewise_constant(step, self.step_boundaries,
                                                     self.lr_values)

      return tf.cond(step < self.warmup_steps, lambda: warmup_lr(step),
                     lambda: piecewise_lr(step))

  def get_config(self):
    return {
        'rescaled_lr': self.rescaled_lr,
        'step_boundaries': self.step_boundaries,
        'lr_values': self.lr_values,
        'warmup_steps': self.warmup_steps,
        'compute_lr_on_cpu': self.compute_lr_on_cpu,
        'name': self.name
    }


def get_optimizer(learning_rate=0.1):
  """Returns optimizer to use."""
  # The learning_rate is overwritten at the beginning of each step by callback.
  return gradient_descent_v2.SGD(learning_rate=learning_rate, momentum=0.9)


def get_callbacks(pruning_method=None,
                  enable_checkpoint_and_export=False,
                  model_dir=None):
  """Returns common callbacks."""
  time_callback = keras_utils.TimeHistory(
      FLAGS.batch_size,
      FLAGS.log_steps,
      logdir=FLAGS.model_dir if FLAGS.enable_tensorboard else None)
  callbacks = [time_callback]

  if FLAGS.enable_tensorboard:
    tensorboard_callback = tf.keras.callbacks.TensorBoard(
        log_dir=FLAGS.model_dir, profile_batch=FLAGS.profile_steps)
    callbacks.append(tensorboard_callback)

  is_pruning_enabled = pruning_method is not None
  if is_pruning_enabled:
    callbacks.append(tfmot.sparsity.keras.UpdatePruningStep())
    if model_dir is not None:
      callbacks.append(
          tfmot.sparsity.keras.PruningSummaries(
              log_dir=model_dir, profile_batch=0))

  if enable_checkpoint_and_export:
    if model_dir is not None:
      ckpt_full_path = os.path.join(model_dir, 'model.ckpt-{epoch:04d}')
      callbacks.append(
          tf.keras.callbacks.ModelCheckpoint(
              ckpt_full_path, save_weights_only=True))
  return callbacks


def build_stats(history, eval_output, callbacks):
  """Normalizes and returns dictionary of stats.

  Args:
    history: Results of the training step. Supports both categorical_accuracy
      and sparse_categorical_accuracy.
    eval_output: Output of the eval step. Assumes first value is eval_loss and
      second value is accuracy_top_1.
    callbacks: a list of callbacks which might include a time history callback
      used during keras.fit.

  Returns:
    Dictionary of normalized results.
  """
  stats = {}
  if eval_output:
    stats['accuracy_top_1'] = float(eval_output[1])
    stats['eval_loss'] = float(eval_output[0])
  if history and history.history:
    train_hist = history.history
    # Gets final loss from training.
    stats['loss'] = float(train_hist['loss'][-1])
    # Gets top_1 training accuracy.
    if 'categorical_accuracy' in train_hist:
      stats[TRAIN_TOP_1] = float(train_hist['categorical_accuracy'][-1])
    elif 'sparse_categorical_accuracy' in train_hist:
      stats[TRAIN_TOP_1] = float(train_hist['sparse_categorical_accuracy'][-1])
    elif 'accuracy' in train_hist:
      stats[TRAIN_TOP_1] = float(train_hist['accuracy'][-1])

  if not callbacks:
    return stats

  # Look for the time history callback which was used during keras.fit
  for callback in callbacks:
    if isinstance(callback, keras_utils.TimeHistory):
      timestamp_log = callback.timestamp_log
      stats['step_timestamp_log'] = timestamp_log
      stats['train_finish_time'] = callback.train_finish_time
      if callback.epoch_runtime_log:
        stats['avg_exp_per_second'] = callback.average_examples_per_second

  return stats


def define_keras_flags(dynamic_loss_scale=True,
                       model=False,
                       optimizer=False,
                       pretrained_filepath=False):
  """Define flags for Keras models."""
  flags_core.define_base(
      clean=True,
      num_gpu=True,
      run_eagerly=True,
      train_epochs=True,
      epochs_between_evals=True,
      distribution_strategy=True)
  flags_core.define_performance(
      num_parallel_calls=False,
      synthetic_data=True,
      dtype=True,
      all_reduce_alg=True,
      num_packs=True,
      tf_gpu_thread_mode=True,
      datasets_num_private_threads=True,
      dynamic_loss_scale=dynamic_loss_scale,
      loss_scale=True,
      fp16_implementation=True,
      tf_data_experimental_slack=True,
      enable_xla=True,
      training_dataset_cache=True)
  flags_core.define_image()
  flags_core.define_benchmark()
  flags_core.define_distribution()
  flags.adopt_module_key_flags(flags_core)

  flags.DEFINE_boolean(name='enable_eager', default=False, help='Enable eager?')
  flags.DEFINE_boolean(name='skip_eval', default=False, help='Skip evaluation?')
  # TODO(b/135607288): Remove this flag once we understand the root cause of
  # slowdown when setting the learning phase in Keras backend.
  flags.DEFINE_boolean(
      name='set_learning_phase_to_train',
      default=True,
      help='If skip eval, also set Keras learning phase to 1 (training).')
  flags.DEFINE_boolean(
      name='explicit_gpu_placement',
      default=False,
      help='If not using distribution strategy, explicitly set device scope '
      'for the Keras training loop.')
  flags.DEFINE_boolean(
      name='use_trivial_model',
      default=False,
      help='Whether to use a trivial Keras model.')
  flags.DEFINE_boolean(
      name='report_accuracy_metrics',
      default=True,
      help='Report metrics during training and evaluation.')
  flags.DEFINE_boolean(
      name='use_tensor_lr',
      default=True,
      help='Use learning rate tensor instead of a callback.')
  flags.DEFINE_boolean(
      name='enable_tensorboard',
      default=False,
      help='Whether to enable Tensorboard callback.')
  flags.DEFINE_string(
<<<<<<< HEAD
      name='profile_steps',
      default=None,
      help='Save profiling data to model dir at given range of global steps. The '
      'value must be a comma separated pair of positive integers, specifying '
      'the first and last step to profile. For example, "--profile_steps=2,4" '
      'triggers the profiler to process 3 steps, starting from the 2nd step. '
      'Note that profiler has a non-trivial performance overhead, and the '
      'output file can be gigantic if profiling many steps.')
=======
      name='profile_steps', default=None,
      help='Save profiling data to model dir at given range of global steps.'
      'The value must be a comma separated pair of positive integers,'
      'specifying the first and last step to profile. For example,'
      '"--profile_steps=2,4" triggers the profiler to process 3 steps,'
      'starting from the 2nd step. Note that profiler has a non-trivial'
      'performance overhead, and the output file can be gigantic if'
      'profiling many steps.')
>>>>>>> b4caa9a1
  flags.DEFINE_integer(
      name='train_steps',
      default=None,
      help='The number of steps to run for training. If it is larger than '
      '# batches per epoch, then use # batches per epoch. This flag will be '
      'ignored if train_epochs is set to be larger than 1. ')
  flags.DEFINE_boolean(
      name='batchnorm_spatial_persistent',
      default=True,
      help='Enable the spacial persistent mode for CuDNN batch norm kernel.')
  flags.DEFINE_boolean(
      name='enable_get_next_as_optional',
      default=False,
      help='Enable get_next_as_optional behavior in DistributedIterator.')
  flags.DEFINE_boolean(
      name='enable_checkpoint_and_export',
      default=False,
      help='Whether to enable a checkpoint callback and export the savedmodel.')
  flags.DEFINE_string(name='tpu', default='', help='TPU address to connect to.')
  flags.DEFINE_integer(
      name='steps_per_loop',
      default=None,
      help='Number of steps per training loop. Only training step happens '
      'inside the loop. Callbacks will not be called inside. Will be capped at '
      'steps per epoch.')
  flags.DEFINE_boolean(
      name='use_tf_while_loop',
      default=True,
      help='Whether to build a tf.while_loop inside the training loop on the '
      'host. Setting it to True is critical to have peak performance on '
      'TPU.')

  if model:
    flags.DEFINE_string('model', 'resnet50_v1.5',
                        'Name of model preset. (mobilenet, resnet50_v1.5)')
  if optimizer:
    flags.DEFINE_string(
        'optimizer', 'resnet50_default', 'Name of optimizer preset. '
        '(mobilenet_default, resnet50_default)')
    # TODO(kimjaehong): Replace as general hyper-params not only for mobilenet.
    flags.DEFINE_float(
        'initial_learning_rate_per_sample', 0.00007,
        'Initial value of learning rate per sample for '
        'mobilenet_default.')
    flags.DEFINE_float('lr_decay_factor', 0.94,
                       'Learning rate decay factor for mobilenet_default.')
    flags.DEFINE_float('num_epochs_per_decay', 2.5,
                       'Number of epochs per decay for mobilenet_default.')
  if pretrained_filepath:
    flags.DEFINE_string('pretrained_filepath', '', 'Pretrained file path.')


def get_synth_data(height, width, num_channels, num_classes, dtype):
  """Creates a set of synthetic random data.

  Args:
    height: Integer height that will be used to create a fake image tensor.
    width: Integer width that will be used to create a fake image tensor.
    num_channels: Integer depth that will be used to create a fake image tensor.
    num_classes: Number of classes that should be represented in the fake labels
      tensor
    dtype: Data type for features/images.

  Returns:
    A tuple of tensors representing the inputs and labels.

  """
  # Synthetic input should be within [0, 255].
  inputs = tf.random.truncated_normal([height, width, num_channels],
                                      dtype=dtype,
                                      mean=127,
                                      stddev=60,
                                      name='synthetic_inputs')
  labels = tf.random.uniform([1],
                             minval=0,
                             maxval=num_classes - 1,
                             dtype=tf.int32,
                             name='synthetic_labels')
  return inputs, labels


def define_pruning_flags():
  """Define flags for pruning methods."""
  flags.DEFINE_string(
      'pruning_method', None, 'Pruning method.'
      'None (no pruning) or polynomial_decay.')
  flags.DEFINE_float('pruning_initial_sparsity', 0.0,
                     'Initial sparsity for pruning.')
  flags.DEFINE_float('pruning_final_sparsity', 0.5,
                     'Final sparsity for pruning.')
  flags.DEFINE_integer('pruning_begin_step', 0, 'Begin step for pruning.')
  flags.DEFINE_integer('pruning_end_step', 100000, 'End step for pruning.')
  flags.DEFINE_integer('pruning_frequency', 100, 'Frequency for pruning.')

<<<<<<< HEAD
=======
def define_clustering_flags():
  """Define flags for clustering methods."""
  flags.DEFINE_string('clustering_method', None,
                      'None (no clustering) or selective_clustering'\
                      '(cluster last three Conv2D layers of the model).')
>>>>>>> b4caa9a1

def get_synth_input_fn(height,
                       width,
                       num_channels,
                       num_classes,
                       dtype=tf.float32,
                       drop_remainder=True):
  """Returns an input function that returns a dataset with random data.

  This input_fn returns a data set that iterates over a set of random data and
  bypasses all preprocessing, e.g. jpeg decode and copy. The host to device
  copy is still included. This used to find the upper throughput bound when
  tuning the full input pipeline.

  Args:
    height: Integer height that will be used to create a fake image tensor.
    width: Integer width that will be used to create a fake image tensor.
    num_channels: Integer depth that will be used to create a fake image tensor.
    num_classes: Number of classes that should be represented in the fake labels
      tensor
    dtype: Data type for features/images.
    drop_remainder: A boolean indicates whether to drop the remainder of the
      batches. If True, the batch dimension will be static.

  Returns:
    An input_fn that can be used in place of a real one to return a dataset
    that can be used for iteration.
  """

  # pylint: disable=unused-argument
  def input_fn(is_training, data_dir, batch_size, *args, **kwargs):
    """Returns dataset filled with random data."""
    inputs, labels = get_synth_data(
        height=height,
        width=width,
        num_channels=num_channels,
        num_classes=num_classes,
        dtype=dtype)
    # Cast to float32 for Keras model.
    labels = tf.cast(labels, dtype=tf.float32)
    data = tf.data.Dataset.from_tensors((inputs, labels)).repeat()

    # `drop_remainder` will make dataset produce outputs with known shapes.
    data = data.batch(batch_size, drop_remainder=drop_remainder)
    data = data.prefetch(buffer_size=tf.data.experimental.AUTOTUNE)
    return data

  return input_fn


def set_cudnn_batchnorm_mode():
  """Set CuDNN batchnorm mode for better performance.

     Note: Spatial Persistent mode may lead to accuracy losses for certain
     models.
  """
  if FLAGS.batchnorm_spatial_persistent:
    os.environ['TF_USE_CUDNN_BATCHNORM_SPATIAL_PERSISTENT'] = '1'
  else:
    os.environ.pop('TF_USE_CUDNN_BATCHNORM_SPATIAL_PERSISTENT', None)<|MERGE_RESOLUTION|>--- conflicted
+++ resolved
@@ -250,7 +250,6 @@
       default=False,
       help='Whether to enable Tensorboard callback.')
   flags.DEFINE_string(
-<<<<<<< HEAD
       name='profile_steps',
       default=None,
       help='Save profiling data to model dir at given range of global steps. The '
@@ -259,16 +258,6 @@
       'triggers the profiler to process 3 steps, starting from the 2nd step. '
       'Note that profiler has a non-trivial performance overhead, and the '
       'output file can be gigantic if profiling many steps.')
-=======
-      name='profile_steps', default=None,
-      help='Save profiling data to model dir at given range of global steps.'
-      'The value must be a comma separated pair of positive integers,'
-      'specifying the first and last step to profile. For example,'
-      '"--profile_steps=2,4" triggers the profiler to process 3 steps,'
-      'starting from the 2nd step. Note that profiler has a non-trivial'
-      'performance overhead, and the output file can be gigantic if'
-      'profiling many steps.')
->>>>>>> b4caa9a1
   flags.DEFINE_integer(
       name='train_steps',
       default=None,
@@ -363,14 +352,13 @@
   flags.DEFINE_integer('pruning_end_step', 100000, 'End step for pruning.')
   flags.DEFINE_integer('pruning_frequency', 100, 'Frequency for pruning.')
 
-<<<<<<< HEAD
-=======
+
 def define_clustering_flags():
   """Define flags for clustering methods."""
   flags.DEFINE_string('clustering_method', None,
-                      'None (no clustering) or selective_clustering'\
+                      'None (no clustering) or selective_clustering '
                       '(cluster last three Conv2D layers of the model).')
->>>>>>> b4caa9a1
+
 
 def get_synth_input_fn(height,
                        width,
